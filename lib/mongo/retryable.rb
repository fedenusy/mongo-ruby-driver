--- conflicted
+++ resolved
@@ -56,13 +56,9 @@
             # We don't scan the cluster in this case as Mongos always returns
             # ready after a ping no matter what the state behind it is.
             sleep(cluster.read_retry_interval)
-<<<<<<< HEAD
-            read_with_retry(attempt - 1, &block)
+            read_with_retry(attempt + 1, &block)
           else
             raise e
-=======
-            read_with_retry(attempt + 1, &block)
->>>>>>> f928042e
           end
         else
           raise e
