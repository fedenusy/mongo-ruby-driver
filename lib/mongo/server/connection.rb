# Copyright (C) 2014-2015 MongoDB, Inc.

# Licensed under the Apache License, Version 2.0 (the "License");
# you may not use this file except in compliance with the License.
# You may obtain a copy of the License at

#  http://www.apache.org/licenses/LICENSE-2.0

# Unless required by applicable law or agreed to in writing, software
# distributed under the License is distributed on an "AS IS" BASIS,
# WITHOUT WARRANTIES OR CONDITIONS OF ANY KIND, either express or implied.
# See the License for the specific language governing permissions and
# limitations under the License.

module Mongo
  class Server

    # This class models the socket connections for servers and their behavior.
    #
    # @since 2.0.0
    class Connection
      include Connectable
      include Monitoring::Publishable
      extend Forwardable

      # The ping command.
      #
      # @since 2.1.0
      PING = { :ping => 1 }.freeze

      # Ping message.
      #
      # @since 2.1.0
      PING_MESSAGE = Protocol::Query.new(Database::ADMIN, Database::COMMAND, PING, :limit => -1)

      # The ping message as raw bytes.
      #
      # @since 2.1.0
      PING_BYTES = PING_MESSAGE.serialize.to_s.freeze

<<<<<<< HEAD
      # @return [ Mongo::Auth::CR, Mongo::Auth::X509, Mongo::Auth:LDAP, Mongo::Auth::SCRAM ]
      #   authenticator The authentication strategy.
      attr_reader :authenticator

      # Stores booleans of which databases we have authenticated against
      attr_reader :authentication_by_db

=======
>>>>>>> ff0b8255
      def_delegators :@server,
                     :features,
                     :max_bson_object_size,
                     :max_message_size,
                     :mongos?

      # Tell the underlying socket to establish a connection to the host.
      #
      # @example Connect to the host.
      #   connection.connect!
      #
      # @note This method mutates the connection class by setting a socket if
      #   one previously did not exist.
      #
      # @return [ true ] If the connection succeeded.
      #
      # @since 2.0.0
      def connect!
        unless socket
          @socket = address.socket(timeout, ssl_options)
          socket.connect!
          authenticate!
        end
        true
      end

      # Disconnect the connection.
      #
      # @example Disconnect from the host.
      #   connection.disconnect!
      #
      # @note This method mutates the connection by setting the socket to nil
      #   if the closing succeeded.
      #
      # @return [ true ] If the disconnect succeeded.
      #
      # @since 2.0.0
      def disconnect!
        if socket
          socket.close
          @socket = nil
<<<<<<< HEAD
          @authenticated = false
          @authentication_by_db = {}
=======
>>>>>>> ff0b8255
        end
        true
      end

      # If there is an authentication mechanism in place, attempt to log in
      #
      # @example Authenticate or reauthenticate the connection
      #   connection.authenticate!
      #
      # @since 2.2.0
      def authenticate!(opts = nil)
        needs_auth = setup_authentication!(opts)
        if needs_auth && authenticator
          authenticator.login(self)
          @authenticated = true
          @authentication_by_db[@authenticator.user.database] = true
        end
      end

      # Dispatch the provided messages to the connection. If the last message
      # requires a response a reply will be returned.
      #
      # @example Dispatch the messages.
      #   connection.dispatch([ insert, command ])
      #
      # @note This method is named dispatch since 'send' is a core Ruby method on
      #   all objects.
      #
      # @param [ Array<Message> ] messages The messages to dispatch.
      # @param [ Integer ] operation_id The operation id to link messages.
      #
      # @return [ Protocol::Reply ] The reply if needed.
      #
      # @since 2.0.0
      def dispatch(messages, operation_id = nil)
        if monitoring.subscribers?(Monitoring::COMMAND)
          publish_command(messages, operation_id || Monitoring.next_operation_id) do |msgs|
            deliver(msgs)
          end
        else
          deliver(messages)
        end
      end

      # Initialize a new socket connection from the client to the server.
      #
      # @api private
      #
      # @example Create the connection.
      #   Connection.new(server)
      #
      # @note Connection must never be directly instantiated outside of a
      #   Server.
      #
      # @param [ Mongo::Server ] server The server the connection is for.
      # @param [ Hash ] options The connection options.
      #
      # @since 2.0.0
      def initialize(server, options = {})
        @address = server.address
        @monitoring = server.monitoring
        @options = options.freeze
        @server = server
        @ssl_options = options.reject { |k, v| !k.to_s.start_with?(SSL) }
        @socket = nil
        @pid = Process.pid
<<<<<<< HEAD
        @authentication_by_db = {}
        setup_authentication!
=======
>>>>>>> ff0b8255
      end

      # Ping the connection to see if the server is responding to commands.
      # This is non-blocking on the server side.
      #
      # @example Ping the connection.
      #   connection.ping
      #
      # @note This uses a pre-serialized ping message for optimization.
      #
      # @return [ true, false ] If the server is accepting connections.
      #
      # @since 2.1.0
      def ping
        ensure_connected do |socket|
          socket.write(PING_BYTES)
          reply = Protocol::Reply.deserialize(socket, max_message_size)
          reply.documents[0][Operation::Result::OK] == 1
        end
      end

      private

      def deliver(messages)
        write(messages)
        messages.last.replyable? ? read : nil
      end

<<<<<<< HEAD
      def setup_authentication!(opts = nil)
        opts ||= options
        if opts[:user]
          default_mechanism = @server.features.scram_sha_1_enabled? ? :scram : :mongodb_cr
          user = Auth::User.new(Options::Redacted.new(:auth_mech => default_mechanism).merge(opts))
          @authenticator = Auth.get(user)
          return true
=======
      def authenticate!
        if options[:user]
          default_mechanism = @server.features.scram_sha_1_enabled? ? :scram : :mongodb_cr
          user = Auth::User.new(Options::Redacted.new(:auth_mech => default_mechanism).merge(options))
          Auth.get(user).login(self)
>>>>>>> ff0b8255
        end

        return false
      end

      def write(messages, buffer = BSON::ByteBuffer.new)
        start_size = 0
        messages.each do |message|
          message.serialize(buffer, max_bson_object_size)
          if max_message_size &&
            (buffer.length - start_size) > max_message_size
            raise Error::MaxMessageSize.new(max_message_size)
            start_size = buffer.length
          end
        end
        ensure_connected{ |socket| socket.write(buffer.to_s) }
      end
    end
  end
end<|MERGE_RESOLUTION|>--- conflicted
+++ resolved
@@ -38,16 +38,9 @@
       # @since 2.1.0
       PING_BYTES = PING_MESSAGE.serialize.to_s.freeze
 
-<<<<<<< HEAD
-      # @return [ Mongo::Auth::CR, Mongo::Auth::X509, Mongo::Auth:LDAP, Mongo::Auth::SCRAM ]
-      #   authenticator The authentication strategy.
-      attr_reader :authenticator
-
       # Stores booleans of which databases we have authenticated against
       attr_reader :authentication_by_db
 
-=======
->>>>>>> ff0b8255
       def_delegators :@server,
                      :features,
                      :max_bson_object_size,
@@ -89,11 +82,8 @@
         if socket
           socket.close
           @socket = nil
-<<<<<<< HEAD
           @authenticated = false
           @authentication_by_db = {}
-=======
->>>>>>> ff0b8255
         end
         true
       end
@@ -106,8 +96,8 @@
       # @since 2.2.0
       def authenticate!(opts = nil)
         needs_auth = setup_authentication!(opts)
-        if needs_auth && authenticator
-          authenticator.login(self)
+        if needs_auth && @authenticator
+          @authenticator.login(self)
           @authenticated = true
           @authentication_by_db[@authenticator.user.database] = true
         end
@@ -160,11 +150,8 @@
         @ssl_options = options.reject { |k, v| !k.to_s.start_with?(SSL) }
         @socket = nil
         @pid = Process.pid
-<<<<<<< HEAD
         @authentication_by_db = {}
         setup_authentication!
-=======
->>>>>>> ff0b8255
       end
 
       # Ping the connection to see if the server is responding to commands.
@@ -193,7 +180,6 @@
         messages.last.replyable? ? read : nil
       end
 
-<<<<<<< HEAD
       def setup_authentication!(opts = nil)
         opts ||= options
         if opts[:user]
@@ -201,13 +187,6 @@
           user = Auth::User.new(Options::Redacted.new(:auth_mech => default_mechanism).merge(opts))
           @authenticator = Auth.get(user)
           return true
-=======
-      def authenticate!
-        if options[:user]
-          default_mechanism = @server.features.scram_sha_1_enabled? ? :scram : :mongodb_cr
-          user = Auth::User.new(Options::Redacted.new(:auth_mech => default_mechanism).merge(options))
-          Auth.get(user).login(self)
->>>>>>> ff0b8255
         end
 
         return false
